--- conflicted
+++ resolved
@@ -14,13 +14,9 @@
 
   flutter:
     sdk: flutter
-<<<<<<< HEAD
-    
+
+  flutter_map: ^6.1.0
   geocore: ^0.10.2
-=======
-  flutter_map: ^6.1.0
-
->>>>>>> 48fed308
   latlong2: ^0.9.1
   proj4dart: ^2.1.0
 
